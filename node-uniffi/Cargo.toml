--- conflicted
+++ resolved
@@ -14,11 +14,7 @@
 
 [dependencies]
 lumina-node = { workspace = true, features = ["uniffi"] }
-<<<<<<< HEAD
-blockstore = { workspace = true }
-=======
 blockstore.workspace = true
->>>>>>> 49abf5a8
 celestia-types.workspace = true
 tendermint.workspace = true
 libp2p.workspace = true
