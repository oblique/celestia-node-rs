--- conflicted
+++ resolved
@@ -571,11 +571,7 @@
         let mut headers = Vec::new();
 
         for _ in 0..20 {
-<<<<<<< HEAD
-            let eds = generate_eds(2, AppVersion::V2);
-=======
-            let eds = generate_dummy_eds(2);
->>>>>>> 78d9fdbb
+            let eds = generate_dummy_eds(2, AppVersion::V2);
             let dah = DataAvailabilityHeader::from_eds(&eds);
             let header = gen.next_with_dah(dah);
 
@@ -649,11 +645,7 @@
         handle.expect_no_cmd().await;
 
         // Push block 21 in the store
-<<<<<<< HEAD
-        let eds = generate_eds(2, AppVersion::V2);
-=======
-        let eds = generate_dummy_eds(2);
->>>>>>> 78d9fdbb
+        let eds = generate_dummy_eds(2, AppVersion::V2);
         let dah = DataAvailabilityHeader::from_eds(&eds);
         let header = gen.next_with_dah(dah);
         store.insert(header).await.unwrap();
@@ -672,11 +664,7 @@
         square_width: usize,
         simulate_invalid_sampling: bool,
     ) {
-<<<<<<< HEAD
-        let eds = generate_eds(square_width, AppVersion::V2);
-=======
-        let eds = generate_dummy_eds(square_width);
->>>>>>> 78d9fdbb
+        let eds = generate_dummy_eds(square_width, AppVersion::V2);
         let dah = DataAvailabilityHeader::from_eds(&eds);
         let header = gen.next_with_dah(dah);
         let height = header.height().value();
