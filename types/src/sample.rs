--- conflicted
+++ resolved
@@ -325,12 +325,8 @@
 #[cfg(test)]
 mod tests {
     use super::*;
-<<<<<<< HEAD
     use crate::consts::appconsts::AppVersion;
-    use crate::test_utils::generate_eds;
-=======
     use crate::test_utils::generate_dummy_eds;
->>>>>>> 78d9fdbb
 
     #[test]
     fn round_trip() {
@@ -347,11 +343,7 @@
 
     #[test]
     fn index_calculation() {
-<<<<<<< HEAD
-        let eds = generate_eds(8, AppVersion::V2);
-=======
-        let eds = generate_dummy_eds(8);
->>>>>>> 78d9fdbb
+        let eds = generate_dummy_eds(8, AppVersion::V2);
 
         Sample::new(0, 0, AxisType::Row, &eds).unwrap();
         Sample::new(7, 6, AxisType::Row, &eds).unwrap();
@@ -422,11 +414,7 @@
     #[test]
     fn test_roundtrip_verify() {
         for _ in 0..5 {
-<<<<<<< HEAD
-            let eds = generate_eds(2 << (rand::random::<usize>() % 8), AppVersion::V2);
-=======
-            let eds = generate_dummy_eds(2 << (rand::random::<usize>() % 8));
->>>>>>> 78d9fdbb
+            let eds = generate_dummy_eds(2 << (rand::random::<usize>() % 8), AppVersion::V2);
             let dah = DataAvailabilityHeader::from_eds(&eds);
 
             let row_index = rand::random::<u16>() % eds.square_width();
